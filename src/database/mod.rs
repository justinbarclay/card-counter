--- conflicted
+++ resolved
@@ -4,17 +4,12 @@
 use chrono::NaiveDateTime;
 use dialoguer::Select;
 use serde::{Deserialize, Serialize};
-<<<<<<< HEAD
-use std::{convert::TryInto, time::SystemTime, fmt};
-=======
-use std::{cmp::Ordering, convert::TryInto, time::SystemTime};
->>>>>>> 1a0466bd
+use std::{convert::TryInto, time::SystemTime, fmt, cmp::Ordering};
 
 pub mod aws;
 pub mod config;
 pub mod json;
 
-<<<<<<< HEAD
 #[derive(Clone, Serialize, Deserialize, Debug)]
 pub enum DatabaseType{
   Aws,
@@ -36,10 +31,7 @@
   }
 }
 
-fn select_date(keys: &[u64]) -> Option<u64> {
-=======
 fn select_date(keys: &[i64]) -> Option<i64> {
->>>>>>> 1a0466bd
   let items: Vec<String> = keys
     .iter()
     .map(|item| {
